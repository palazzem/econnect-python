--- conflicted
+++ resolved
@@ -1138,7 +1138,6 @@
         9: {0: "Living Room", 1: "Bedroom", 2: "Kitchen", 3: "Entryway"},
     }
     client._session_id = "test"
-<<<<<<< HEAD
     sectors = client.query(query.SECTORS)
     # Expected output
     assert client._get_descriptions.called is True
@@ -1172,21 +1171,6 @@
             },
         },
     }
-=======
-    sectors_armed, sectors_disarmed, lastId = client.query(query.SECTORS)
-    # Expected output
-    assert client._get_descriptions.called is True
-    assert len(server.calls) == 1
-    assert sectors_armed == {
-        0: {"element": 1, "id": 1, "index": 0, "name": "Living Room"},
-        1: {"element": 2, "id": 2, "index": 1, "name": "Bedroom"},
-    }
-    assert sectors_disarmed == {
-        2: {"element": 3, "id": 3, "index": 2, "name": "Kitchen"},
-    }
-    # Element 4 is filtered out but the query must store that value
-    assert lastId == 4
->>>>>>> 2ae3e079
 
 
 def test_client_get_inputs_status(server, client, inputs_json, mocker):
@@ -1200,7 +1184,6 @@
         10: {0: "Alarm", 1: "Window kitchen", 2: "Door entryway", 3: "Window bathroom"},
     }
     client._session_id = "test"
-<<<<<<< HEAD
     inputs = client.query(query.INPUTS)
     # Expected output
     assert client._get_descriptions.called is True
@@ -1234,21 +1217,6 @@
             },
         },
     }
-=======
-    inputs_alerted, inputs_wait, lastId = client.query(query.INPUTS)
-    # Expected output
-    assert client._get_descriptions.called is True
-    assert len(server.calls) == 1
-    assert inputs_alerted == {
-        0: {"element": 1, "id": 1, "index": 0, "name": "Alarm"},
-        1: {"element": 2, "id": 2, "index": 1, "name": "Window kitchen"},
-    }
-    assert inputs_wait == {
-        2: {"element": 3, "id": 3, "index": 2, "name": "Door entryway"},
-    }
-    # Element 4 is filtered out but the query must store that value
-    assert lastId == 4
->>>>>>> 2ae3e079
 
 
 def test_client_query_not_valid(client):
