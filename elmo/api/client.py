--- conflicted
+++ resolved
@@ -499,7 +499,6 @@
         descriptions = self._get_descriptions()
 
         # Filter only entries that are used
-<<<<<<< HEAD
         # `excluded` field is available only on inputs, but to return the same `dict`
         # structure, we default "excluded" as False for sectors. In fact, sectors
         # are never excluded.
@@ -509,16 +508,6 @@
             "last_id": entries[-1]["Id"],
             key_group: items,
         }
-=======
-        active = {}
-        not_active = {}
-        entries = response.json()
-
-        # The last entry ID is used in `self.poll()` long-polling API
-        lastId = entries[-1]["Id"]
-
-        # Massage data
->>>>>>> 2ae3e079
         for entry in entries:
             if entry["InUse"]:
                 item = {
@@ -530,15 +519,6 @@
                     "name": descriptions[query][entry.get("Index")],
                 }
 
-<<<<<<< HEAD
                 items[entry.get("Index")] = item
 
-        return result
-=======
-                if entry[status]:
-                    active[entry["Index"]] = item
-                else:
-                    not_active[entry["Index"]] = item
-
-        return active, not_active, lastId
->>>>>>> 2ae3e079
+        return result